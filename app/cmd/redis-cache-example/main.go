--- conflicted
+++ resolved
@@ -37,15 +37,10 @@
 		logger.Fatal("Init Sentry failed: " + err.Error())
 	}
 
-<<<<<<< HEAD
 	err, tracer := tracing.InitTracing(&logger)
 	logger.Info("Application tracer initialized.")
 	otel.SetTextMapPropagator(propagation.NewCompositeTextMapPropagator(propagation.TraceContext{}, propagation.Baggage{}))
 	otel.SetTracerProvider(tracer)
-=======
-	err, tracer, tCloser := tracing.InitTracing(&logger)
-	logger.Info("Application tracer initialized.")
->>>>>>> 058c4d73
 
 	if err != nil {
 		fatalServer(err, logger)
@@ -55,10 +50,7 @@
 	router.Use(user.PrometheusHTTPDurationMiddleware, logging.ResponseCodeMiddleware(logger))
 	userStorage, err := psql.NewStorage(&logger)
 	logger.Info("Application storage initialized.")
-<<<<<<< HEAD
 
-=======
->>>>>>> 058c4d73
 	if err != nil {
 		fatalServer(err, logger)
 	}
