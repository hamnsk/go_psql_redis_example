package db

import (
	"context"
	"fmt"
	"os"
	"redis/internal/user"
	"redis/pkg/logging"
	"time"

	"github.com/jackc/pgx/v4/log/zapadapter"
	"github.com/jackc/pgx/v4/pgxpool"
)

var _ user.Storage = &db{}

type db struct {
	pool   *pgxpool.Pool
	logger *logging.Logger
}

func NewStorage(appLogger *logging.Logger) (*db, error) {
	config, err := pgxpool.ParseConfig(os.Getenv("DATABASE_URL"))
	if err != nil {
		return nil, err
	}

	config.ConnConfig.Logger = zapadapter.NewLogger(appLogger.Logger)
	config.ConnConfig.PreferSimpleProtocol = true

	pool, err := pgxpool.ConnectConfig(context.Background(), config)
	if err != nil {
		return nil, err
	}

	return &db{
		pool:   pool,
		logger: appLogger,
	}, nil
}

func (p *db) Close() {
	p.pool.Close()
}

func (p *db) GetByID(id string) (u user.User, err error) {
	defer trace(*p.logger, id)()
	query := `SELECT id, nickname, firstname, lastname, gender, pass, status FROM "users" WHERE id = $1`

	var res user.User

	conn, err := p.pool.Acquire(context.Background())
	if err != nil {
		return user.User{}, err
	}
	defer conn.Release()

	if err := conn.QueryRow(context.Background(), query, id).
		Scan(&res.Id, &res.NickName, &res.FistName, &res.LastName, &res.Gender, &res.Pass, &res.Status); err != nil {
		return user.User{}, err
	}

	return res, nil
}

func (p *db) FindOneByNickName(nickname string) (u user.User, err error) {
	query := `SELECT id, nickname, firstname, lastname, gender, pass, status FROM "users" WHERE nickname LIKE $1 LIMIT 1`

	var res user.User

	conn, err := p.pool.Acquire(context.Background())
	if err != nil {
		return user.User{}, err
	}
	defer conn.Release()

	if err := conn.QueryRow(context.Background(), query, nickname).
		Scan(&res.Id, &res.NickName, &res.FistName, &res.LastName, &res.Gender, &res.Pass, &res.Status); err != nil {
		return user.User{}, err
	}

	return res, nil
}

func (p *db) GetAll() (users []user.User, err error) {
	query := `SELECT id, nickname, firstname, lastname, gender, pass, status FROM users`

	conn, err := p.pool.Acquire(context.Background())
	if err != nil {
		return nil, err
	}
	defer conn.Release()

	rows, err := conn.Query(context.Background(), query)
	if err != nil {
		return nil, err
	}

	users = make([]user.User, 0)

	for rows.Next() {
		var u user.User
		err = rows.Scan(&u)
		if err != nil {
			return nil, err
		}
		users = append(users, u)
	}

	if err = rows.Err(); err != nil {
		return nil, err
	}
	return users, nil

}

func (p *db) PingPool(ctx context.Context) error {
	return p.pool.Ping(ctx)
}

func trace(l logging.Logger, id string) func() {
	start := time.Now()
	return func() {
		t := time.Since(start)
<<<<<<< HEAD
		msg := fmt.Sprintf("Time for get user by id=%s from Database is: %s", id, t)
=======
		msg := fmt.Sprintf("Time for get user by id=%s from Database operation: %s", id, t)
>>>>>>> 058c4d73
		l.Info(msg, l.Duration("time_duration", t))
	}
}<|MERGE_RESOLUTION|>--- conflicted
+++ resolved
@@ -122,11 +122,7 @@
 	start := time.Now()
 	return func() {
 		t := time.Since(start)
-<<<<<<< HEAD
 		msg := fmt.Sprintf("Time for get user by id=%s from Database is: %s", id, t)
-=======
-		msg := fmt.Sprintf("Time for get user by id=%s from Database operation: %s", id, t)
->>>>>>> 058c4d73
 		l.Info(msg, l.Duration("time_duration", t))
 	}
 }