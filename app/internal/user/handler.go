package user

import (
	"context"
	"encoding/json"
	"fmt"
	"github.com/gorilla/mux"
<<<<<<< HEAD
	"go.opentelemetry.io/contrib/instrumentation/net/http/httptrace/otelhttptrace"
	"go.opentelemetry.io/otel/attribute"
	semconv "go.opentelemetry.io/otel/semconv/v1.12.0"
	otrace "go.opentelemetry.io/otel/trace"
=======
	"github.com/opentracing/opentracing-go"
	"github.com/opentracing/opentracing-go/ext"
	"github.com/prometheus/client_golang/prometheus"
>>>>>>> 058c4d73
	"net/http"
	"strconv"
)

const (
	userURL   = "/user/{id}"
	searchURL = "/user/search/"
)

var _ Handler = &userHandler{}

type userHandler struct {
	UserService Service
}

type AppError struct {
	Message string `json:"error"`
}

type Handler interface {
	Register(router *mux.Router)
}

func (h *userHandler) Register(router *mux.Router) {
	router.HandleFunc(userURL, h.getUserById).Methods(http.MethodGet)
	router.HandleFunc(searchURL, h.getUserByNickname).Methods(http.MethodGet)
}

func (h *userHandler) getUserById(w http.ResponseWriter, r *http.Request) {

	ctx, cancel := context.WithCancel(r.Context())
	defer cancel()

	tracer := h.UserService.getTracer()
<<<<<<< HEAD
	tr := tracer.Tracer("Handler.getUserById")
	opts := []otrace.SpanStartOption{
		otrace.WithAttributes(semconv.NetAttributesFromHTTPRequest("tcp", r)...),
		otrace.WithAttributes(semconv.EndUserAttributesFromHTTPRequest(r)...),
		otrace.WithSpanKind(otrace.SpanKindServer),
	}
	_, _, spanContext := otelhttptrace.Extract(ctx, r)
	reqCtx := otrace.ContextWithSpanContext(ctx, spanContext)

	parentCtx, span := tr.Start(reqCtx, "GetUser", opts...)
	defer span.End()

	span.SetAttributes(attribute.Key("request_uri").String(r.RequestURI))
	span.SetAttributes(attribute.Key("request_method").String(r.Method))
	span.SetAttributes(attribute.Key("request_content_length").Int64(r.ContentLength))
	span.SetAttributes(attribute.Key("user_agent").String(r.Header.Get("User-Agent")))

	w.Header().Set("Content-Type", "application/json")
	id := mux.Vars(r)["id"]
	span.SetAttributes(attribute.Key("user_id").String(id))
	// after response increment prometheus metrics
	defer getUserRequestsTotal.Inc()
=======
	spanCtx, _ := tracer.Extract(opentracing.HTTPHeaders, opentracing.HTTPHeadersCarrier(r.Header))
	serverSpan := tracer.StartSpan("get-user-by-id", ext.RPCServerOption(spanCtx))
	serverSpan.SetTag("request_uri", r.RequestURI)
	serverSpan.SetTag("request_body", r.Body)
	serverSpan.SetTag("request_header", r.Header)
	serverSpan.SetTag("request_method", r.Method)
	serverSpan.SetTag("request_content_length", r.ContentLength)
	serverSpan.SetTag("trace_id", r.Header.Get("Uber-Trace-Id"))
	w.Header().Set("Content-Type", "application/json")
	id := mux.Vars(r)["id"]
	serverSpan.SetTag("user_id", id)
	timer := prometheus.NewTimer(userGetDuration.WithLabelValues(id))
	// register time for all operations steps

	userIDSpan := tracer.StartSpan("convert-id-to-int", ext.RPCServerOption(spanCtx))
>>>>>>> 058c4d73

	_, convertAtoiSpan := tr.Start(parentCtx, "StringToInt", opts...)

	if _, err := strconv.Atoi(id); err != nil {
		//render result to client
		renderJSON(w, &AppError{Message: fmt.Sprintf("nothing interresing, you trace id: %s", r.Header.Get("Uber-Trace-Id"))}, http.StatusTeapot)
		h.UserService.error(err)
<<<<<<< HEAD
		span.SetStatus(http.StatusTeapot, "Hello from teapot")
		convertAtoiSpan.End()
		return
	}
	convertAtoiSpan.End()
=======

		// after response increment prometheus metrics
		defer func() {
			serverSpan.Finish()
			getUserRequestsTotal.Inc()
			getUserRequestsError.Inc()
			httpStatusCodes.WithLabelValues(strconv.Itoa(http.StatusTeapot), http.MethodGet).Inc()
			timer.ObserveDuration()
			userIDSpan.Finish()
		}()
		return
	}
	userIDSpan.Finish()
>>>>>>> 058c4d73

	callUserServiceCtx, userServiceCallSpan := tr.Start(parentCtx, "CallUserService", opts...)
	workHash := fmt.Sprintf("getUserByID:%s", id)
	sflight := h.UserService.getSingleFlightGroup()
	// call user service to get requested user from cache, if not found get from storage and place to cache
<<<<<<< HEAD
	user, err, _ := sflight.Do(workHash, func() (interface{}, error) {
		return h.UserService.getByID(id, callUserServiceCtx)
	})

	//user, err := h.UserService.getByID(id, callUserServiceCtx)
=======
	userGetSpan := tracer.StartSpan("singleflight-call-storage", ext.RPCServerOption(spanCtx))
	workHash := fmt.Sprintf("getUserByID:%s", id)

	sflight := h.UserService.getSingleFlightGroup()
	user, err, _ := sflight.Do(workHash, func() (interface{}, error) {
		//h.UserService.info(workHash)
		//h.UserService.info("Call User Service getById")
		return h.UserService.getByID(id, spanCtx, r.Header.Get("Uber-Trace-Id"))
	})
	//h.UserService.info(fmt.Sprintf("Result %s is shared: %t", workHash, shared))
>>>>>>> 058c4d73

	if err != nil {
		//render result to client
		renderJSON(w, &AppError{fmt.Sprintf("not found, you trace id: %s", r.Header.Get("Uber-Trace-Id"))}, http.StatusNotFound)
		h.UserService.error(err)
<<<<<<< HEAD
		span.SetStatus(http.StatusNotFound, "Not found user by id")
		userServiceCallSpan.End()
		return
	}
	userServiceCallSpan.End()
=======
		// after response increment prometheus metrics
		defer func() {
			serverSpan.Finish()
			getUserRequestsTotal.Inc()
			getUserRequestsError.Inc()
			httpStatusCodes.WithLabelValues(strconv.Itoa(http.StatusNotFound), http.MethodGet).Inc()
			timer.ObserveDuration()
			userGetSpan.Finish()
		}()
		return
	}
	userGetSpan.Finish()
>>>>>>> 058c4d73

	// after response increment prometheus metrics
	defer func() {
		serverSpan.Finish()
		getUserRequestsTotal.Inc()
		getUserRequestsSuccess.Inc()
		httpStatusCodes.WithLabelValues(strconv.Itoa(http.StatusOK), http.MethodGet).Inc()
		timer.ObserveDuration()
	}()
	renderJSON(w, &user, http.StatusOK)
	span.SetStatus(http.StatusOK, "All ok!")
}

func (h *userHandler) getUserByNickname(w http.ResponseWriter, r *http.Request) {
<<<<<<< HEAD

	ctx, cancel := context.WithCancel(r.Context())
	defer cancel()

	tracer := h.UserService.getTracer()
	tr := tracer.Tracer("Handler.getUserById")
	opts := []otrace.SpanStartOption{
		otrace.WithAttributes(semconv.NetAttributesFromHTTPRequest("tcp", r)...),
		otrace.WithAttributes(semconv.EndUserAttributesFromHTTPRequest(r)...),
		otrace.WithSpanKind(otrace.SpanKindServer),
	}
	_, _, spanContext := otelhttptrace.Extract(ctx, r)
	reqCtx := otrace.ContextWithSpanContext(ctx, spanContext)

	_, span := tr.Start(reqCtx, "GetUser", opts...)

	span.SetAttributes(attribute.Key("request_uri").String(r.RequestURI))
	span.SetAttributes(attribute.Key("request_method").String(r.Method))
	span.SetAttributes(attribute.Key("request_content_length").Int64(r.ContentLength))
	span.SetAttributes(attribute.Key("user_agent").String(r.Header.Get("User-Agent")))

	defer span.End()

	w.Header().Set("Content-Type", "application/json")
	nickname := r.FormValue("nickname")
	fmt.Println(nickname)
	span.SetAttributes(attribute.Key("user_nickname").String(nickname))
	// after response increment prometheus metrics
	defer getUserRequestsTotal.Inc()
=======
	tracer := h.UserService.getTracer()
	spanCtx, _ := tracer.Extract(opentracing.HTTPHeaders, opentracing.HTTPHeadersCarrier(r.Header))
	serverSpan := tracer.StartSpan("get-user-by-nickname", ext.RPCServerOption(spanCtx))
	serverSpan.SetTag("request_uri", r.RequestURI)
	serverSpan.SetTag("request_body", r.Body)
	serverSpan.SetTag("request_header", r.Header)
	serverSpan.SetTag("request_method", r.Method)
	serverSpan.SetTag("request_content_length", r.ContentLength)
	serverSpan.SetTag("trace_id", r.Header.Get("Uber-Trace-Id"))
	w.Header().Set("Content-Type", "application/json")
	nickname := r.FormValue("nickname")
	serverSpan.SetTag("nickname", nickname)
	timer := prometheus.NewTimer(userGetDuration.WithLabelValues(nickname))
	// register time for all operations steps
>>>>>>> 058c4d73

	// call user service to get requested user from cache, if not found get from storage and place to cache
	workHash := fmt.Sprintf("getUserByNickname:%s", nickname)

	sflight := h.UserService.getSingleFlightGroup()
	user, err, _ := sflight.Do(workHash, func() (interface{}, error) {
<<<<<<< HEAD
		return h.UserService.findByNickname(nickname, reqCtx)
=======
		//h.UserService.info(workHash)
		//h.UserService.info("Call User Service getUserByNickname")
		return h.UserService.findByNickname(nickname, spanCtx, r.Header.Get("Uber-Trace-Id"))
>>>>>>> 058c4d73
	})

	if err != nil {
		//render result to client
		renderJSON(w, &AppError{Message: "not found"}, http.StatusNotFound)
		h.UserService.error(err)

		// after response increment prometheus metrics
		defer func() {
			serverSpan.Finish()
			getUserRequestsTotal.Inc()
			getUserRequestsError.Inc()
			httpStatusCodes.WithLabelValues(strconv.Itoa(http.StatusNotFound), http.MethodGet).Inc()
			timer.ObserveDuration()
		}()

		return
	}

	// after response increment prometheus metrics
	defer func() {
		serverSpan.Finish()
		getUserRequestsTotal.Inc()
		getUserRequestsSuccess.Inc()
		httpStatusCodes.WithLabelValues(strconv.Itoa(http.StatusOK), http.MethodGet).Inc()
		timer.ObserveDuration()
	}()

	//render result to client
	renderJSON(w, &user, http.StatusOK)
}

func GetHandler(userService Service) Handler {
	h := userHandler{
		UserService: userService,
	}
	return &h
}

func renderJSON(w http.ResponseWriter, val interface{}, statusCode int) {
	w.WriteHeader(statusCode)
	_ = json.NewEncoder(w).Encode(val)
}<|MERGE_RESOLUTION|>--- conflicted
+++ resolved
@@ -5,16 +5,10 @@
 	"encoding/json"
 	"fmt"
 	"github.com/gorilla/mux"
-<<<<<<< HEAD
 	"go.opentelemetry.io/contrib/instrumentation/net/http/httptrace/otelhttptrace"
 	"go.opentelemetry.io/otel/attribute"
 	semconv "go.opentelemetry.io/otel/semconv/v1.12.0"
 	otrace "go.opentelemetry.io/otel/trace"
-=======
-	"github.com/opentracing/opentracing-go"
-	"github.com/opentracing/opentracing-go/ext"
-	"github.com/prometheus/client_golang/prometheus"
->>>>>>> 058c4d73
 	"net/http"
 	"strconv"
 )
@@ -49,7 +43,6 @@
 	defer cancel()
 
 	tracer := h.UserService.getTracer()
-<<<<<<< HEAD
 	tr := tracer.Tracer("Handler.getUserById")
 	opts := []otrace.SpanStartOption{
 		otrace.WithAttributes(semconv.NetAttributesFromHTTPRequest("tcp", r)...),
@@ -72,23 +65,6 @@
 	span.SetAttributes(attribute.Key("user_id").String(id))
 	// after response increment prometheus metrics
 	defer getUserRequestsTotal.Inc()
-=======
-	spanCtx, _ := tracer.Extract(opentracing.HTTPHeaders, opentracing.HTTPHeadersCarrier(r.Header))
-	serverSpan := tracer.StartSpan("get-user-by-id", ext.RPCServerOption(spanCtx))
-	serverSpan.SetTag("request_uri", r.RequestURI)
-	serverSpan.SetTag("request_body", r.Body)
-	serverSpan.SetTag("request_header", r.Header)
-	serverSpan.SetTag("request_method", r.Method)
-	serverSpan.SetTag("request_content_length", r.ContentLength)
-	serverSpan.SetTag("trace_id", r.Header.Get("Uber-Trace-Id"))
-	w.Header().Set("Content-Type", "application/json")
-	id := mux.Vars(r)["id"]
-	serverSpan.SetTag("user_id", id)
-	timer := prometheus.NewTimer(userGetDuration.WithLabelValues(id))
-	// register time for all operations steps
-
-	userIDSpan := tracer.StartSpan("convert-id-to-int", ext.RPCServerOption(spanCtx))
->>>>>>> 058c4d73
 
 	_, convertAtoiSpan := tr.Start(parentCtx, "StringToInt", opts...)
 
@@ -96,75 +72,30 @@
 		//render result to client
 		renderJSON(w, &AppError{Message: fmt.Sprintf("nothing interresing, you trace id: %s", r.Header.Get("Uber-Trace-Id"))}, http.StatusTeapot)
 		h.UserService.error(err)
-<<<<<<< HEAD
 		span.SetStatus(http.StatusTeapot, "Hello from teapot")
 		convertAtoiSpan.End()
 		return
 	}
 	convertAtoiSpan.End()
-=======
-
-		// after response increment prometheus metrics
-		defer func() {
-			serverSpan.Finish()
-			getUserRequestsTotal.Inc()
-			getUserRequestsError.Inc()
-			httpStatusCodes.WithLabelValues(strconv.Itoa(http.StatusTeapot), http.MethodGet).Inc()
-			timer.ObserveDuration()
-			userIDSpan.Finish()
-		}()
-		return
-	}
-	userIDSpan.Finish()
->>>>>>> 058c4d73
 
 	callUserServiceCtx, userServiceCallSpan := tr.Start(parentCtx, "CallUserService", opts...)
 	workHash := fmt.Sprintf("getUserByID:%s", id)
 	sflight := h.UserService.getSingleFlightGroup()
 	// call user service to get requested user from cache, if not found get from storage and place to cache
-<<<<<<< HEAD
 	user, err, _ := sflight.Do(workHash, func() (interface{}, error) {
 		return h.UserService.getByID(id, callUserServiceCtx)
 	})
 
 	//user, err := h.UserService.getByID(id, callUserServiceCtx)
-=======
-	userGetSpan := tracer.StartSpan("singleflight-call-storage", ext.RPCServerOption(spanCtx))
-	workHash := fmt.Sprintf("getUserByID:%s", id)
-
-	sflight := h.UserService.getSingleFlightGroup()
-	user, err, _ := sflight.Do(workHash, func() (interface{}, error) {
-		//h.UserService.info(workHash)
-		//h.UserService.info("Call User Service getById")
-		return h.UserService.getByID(id, spanCtx, r.Header.Get("Uber-Trace-Id"))
-	})
-	//h.UserService.info(fmt.Sprintf("Result %s is shared: %t", workHash, shared))
->>>>>>> 058c4d73
 
 	if err != nil {
 		//render result to client
 		renderJSON(w, &AppError{fmt.Sprintf("not found, you trace id: %s", r.Header.Get("Uber-Trace-Id"))}, http.StatusNotFound)
 		h.UserService.error(err)
-<<<<<<< HEAD
 		span.SetStatus(http.StatusNotFound, "Not found user by id")
 		userServiceCallSpan.End()
 		return
 	}
-	userServiceCallSpan.End()
-=======
-		// after response increment prometheus metrics
-		defer func() {
-			serverSpan.Finish()
-			getUserRequestsTotal.Inc()
-			getUserRequestsError.Inc()
-			httpStatusCodes.WithLabelValues(strconv.Itoa(http.StatusNotFound), http.MethodGet).Inc()
-			timer.ObserveDuration()
-			userGetSpan.Finish()
-		}()
-		return
-	}
-	userGetSpan.Finish()
->>>>>>> 058c4d73
 
 	// after response increment prometheus metrics
 	defer func() {
@@ -179,8 +110,6 @@
 }
 
 func (h *userHandler) getUserByNickname(w http.ResponseWriter, r *http.Request) {
-<<<<<<< HEAD
-
 	ctx, cancel := context.WithCancel(r.Context())
 	defer cancel()
 
@@ -209,35 +138,13 @@
 	span.SetAttributes(attribute.Key("user_nickname").String(nickname))
 	// after response increment prometheus metrics
 	defer getUserRequestsTotal.Inc()
-=======
-	tracer := h.UserService.getTracer()
-	spanCtx, _ := tracer.Extract(opentracing.HTTPHeaders, opentracing.HTTPHeadersCarrier(r.Header))
-	serverSpan := tracer.StartSpan("get-user-by-nickname", ext.RPCServerOption(spanCtx))
-	serverSpan.SetTag("request_uri", r.RequestURI)
-	serverSpan.SetTag("request_body", r.Body)
-	serverSpan.SetTag("request_header", r.Header)
-	serverSpan.SetTag("request_method", r.Method)
-	serverSpan.SetTag("request_content_length", r.ContentLength)
-	serverSpan.SetTag("trace_id", r.Header.Get("Uber-Trace-Id"))
-	w.Header().Set("Content-Type", "application/json")
-	nickname := r.FormValue("nickname")
-	serverSpan.SetTag("nickname", nickname)
-	timer := prometheus.NewTimer(userGetDuration.WithLabelValues(nickname))
-	// register time for all operations steps
->>>>>>> 058c4d73
 
 	// call user service to get requested user from cache, if not found get from storage and place to cache
 	workHash := fmt.Sprintf("getUserByNickname:%s", nickname)
 
 	sflight := h.UserService.getSingleFlightGroup()
 	user, err, _ := sflight.Do(workHash, func() (interface{}, error) {
-<<<<<<< HEAD
 		return h.UserService.findByNickname(nickname, reqCtx)
-=======
-		//h.UserService.info(workHash)
-		//h.UserService.info("Call User Service getUserByNickname")
-		return h.UserService.findByNickname(nickname, spanCtx, r.Header.Get("Uber-Trace-Id"))
->>>>>>> 058c4d73
 	})
 
 	if err != nil {
