--- conflicted
+++ resolved
@@ -91,18 +91,11 @@
 
 stress:
 	echo "begin stress"; \
-<<<<<<< HEAD
 	/tmp/bin/gobench -u http://192.168.1.110/user/1245 -k=true -c 100 -t 2 & \
 	/tmp/bin/gobench -u http://192.168.1.110//user/4567 -k=true -c 100 -t 360 & \
 	/tmp/bin/gobench -u http://192.168.1.110//user/hdfgfgh -k=true -c 100 -t 360 & \
 	/tmp/bin/gobench -u http://192.168.1.110//user/647564 -k=true -c 100 -t 360 & \
-=======
-	/tmp/bin/gobench -u http://localhost:8080/user/1245 -k=true -c 100 -t 60 & \
-	/tmp/bin/gobench -u http://localhost:8080/user/4567 -k=true -c 100 -t 60 & \
-	/tmp/bin/gobench -u http://localhost:8080/user/hdfgfgh -k=true -c 100 -t 60 & \
-	/tmp/bin/gobench -u http://localhost:8080/user/647564 -k=true -c 100 -t 60 & \
-	wait; \
-	echo "done"
+
 
 stress-1:
 	echo "begin stress"; \
@@ -110,7 +103,6 @@
 	/tmp/bin/gobench -u http://192.168.1.109/user/4567 -k=true -c 100 -t 60 & \
 	/tmp/bin/gobench -u http://192.168.1.109/user/hdfgfgh -k=true -c 100 -t 60 & \
 	/tmp/bin/gobench -u http://192.168.1.109/user/647564 -k=true -c 100 -t 60 & \
->>>>>>> 058c4d73
 	wait; \
 	echo "done"
 
